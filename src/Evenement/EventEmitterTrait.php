<?php

/*
 * This file is part of Evenement.
 *
 * (c) Igor Wiedler <igor@wiedler.ch>
 *
 * For the full copyright and license information, please view the LICENSE
 * file that was distributed with this source code.
 */

namespace Evenement;

trait EventEmitterTrait
{
    protected $listeners = [];

    public function on($event, callable $listener)
    {
        if (!isset($this->listeners[$event])) {
            $this->listeners[$event] = [];
        }

        $this->listeners[$event][] = $listener;

        return $this;
    }

    public function once($event, callable $listener)
    {
        $onceListener = function (...$args) use (&$onceListener, $event, $listener) {
            $this->removeListener($event, $onceListener);

<<<<<<< HEAD
            $listener(...$args);
=======
            \call_user_func_array($listener, \func_get_args());
>>>>>>> 3ace3b35
        };

        $this->on($event, $onceListener);
    }

    public function removeListener($event, callable $listener)
    {
        if (isset($this->listeners[$event])) {
            $index = \array_search($listener, $this->listeners[$event], true);
            if (false !== $index) {
                unset($this->listeners[$event][$index]);
                if (\count($this->listeners[$event]) === 0) {
                    unset($this->listeners[$event]);
                }
            }
        }
    }

    public function removeAllListeners($event = null)
    {
        if ($event !== null) {
            unset($this->listeners[$event]);
        } else {
            $this->listeners = [];
        }
    }

    public function listeners($event)
    {
        return isset($this->listeners[$event]) ? $this->listeners[$event] : [];
    }

    public function emit($event, array $arguments = [])
    {
        foreach ($this->listeners($event) as $listener) {
<<<<<<< HEAD
            $listener(...$arguments);
=======
            \call_user_func_array($listener, $arguments);
>>>>>>> 3ace3b35
        }
    }
}<|MERGE_RESOLUTION|>--- conflicted
+++ resolved
@@ -31,11 +31,7 @@
         $onceListener = function (...$args) use (&$onceListener, $event, $listener) {
             $this->removeListener($event, $onceListener);
 
-<<<<<<< HEAD
             $listener(...$args);
-=======
-            \call_user_func_array($listener, \func_get_args());
->>>>>>> 3ace3b35
         };
 
         $this->on($event, $onceListener);
@@ -71,11 +67,7 @@
     public function emit($event, array $arguments = [])
     {
         foreach ($this->listeners($event) as $listener) {
-<<<<<<< HEAD
             $listener(...$arguments);
-=======
-            \call_user_func_array($listener, $arguments);
->>>>>>> 3ace3b35
         }
     }
 }