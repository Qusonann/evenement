language: php

php:
  - 5.4
  - 5.5
  - 5.6
  - hhvm
 
matrix:
    allow_failures:
        - php: hhvm

before_script:
  - wget http://getcomposer.org/composer.phar
  - php composer.phar install

<<<<<<< HEAD
script:
  - phpunit --coverage-text
  - php examples/benchmark-emit-no-arguments.php
  - php examples/benchmark-emit-one-argument.php
  - php examples/benchmark-emit.php
=======
script: ./vendor/bin/phpunit --coverage-text
>>>>>>> 364a02ea
<|MERGE_RESOLUTION|>--- conflicted
+++ resolved
@@ -14,12 +14,9 @@
   - wget http://getcomposer.org/composer.phar
   - php composer.phar install
 
-<<<<<<< HEAD
 script:
   - phpunit --coverage-text
   - php examples/benchmark-emit-no-arguments.php
   - php examples/benchmark-emit-one-argument.php
   - php examples/benchmark-emit.php
-=======
-script: ./vendor/bin/phpunit --coverage-text
->>>>>>> 364a02ea
+script: ./vendor/bin/phpunit --coverage-text